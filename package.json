{
  "name": "near-shell",
  "version": "0.17.0",
  "description": "Command line utilities to interact with near blockchain",
  "engines": {
    "node": ">= 10"
  },
  "main": "index.js",
  "scripts": {
    "test": "./test/index.sh",
    "lint": "eslint .",
    "fix": "eslint . --fix"
  },
  "repository": {
    "type": "git",
    "url": "git+https://github.com/nearprotocol/near-shell.git"
  },
  "author": "Jane Degtiareva",
  "license": "MIT",
  "bugs": {
    "url": "https://github.com/nearprotocol/near-shell/issues"
  },
  "homepage": "https://github.com/nearprotocol/near-shell#readme",
  "bin": {
    "near": "./bin/near",
    "near-cli.js": "./bin/near-cli.js"
  },
  "devDependencies": {
    "eslint": "^6.4.0",
    "jest": "^24.1.0",
    "strip-ansi": "^6.0.0",
    "strip-ansi-cli": "^2.0.0"
  },
  "dependencies": {
<<<<<<< HEAD
    "assemblyscript": "^0.8.0",
=======
    "bn": "^1.0.5",
>>>>>>> d52fa816
    "bs58": "^4.0.1",
    "chalk": "^3.0.0",
    "is-ci": "^2.0.0",
    "jest-environment-node": "^24.5.0",
    "ncp": "^2.0.0",
<<<<<<< HEAD
    "near-bindgen-as": "github:nearprotocol/near-bindgen-as#v1.1.0",
    "nearlib": "^0.17.1",
=======
    "near-assemblyscript": "^0.7.4",
    "nearlib": "^0.19.0",
>>>>>>> d52fa816
    "rimraf": "^3.0.0",
    "update-notifier": "^3.0.1",
    "yargs": "^15.0.1"
  },
  "keywords": [
    "blockchain",
    "crypto",
    "dapps",
    "distributed",
    "applications",
    "distributed applications"
  ]
}<|MERGE_RESOLUTION|>--- conflicted
+++ resolved
@@ -32,23 +32,15 @@
     "strip-ansi-cli": "^2.0.0"
   },
   "dependencies": {
-<<<<<<< HEAD
     "assemblyscript": "^0.8.0",
-=======
     "bn": "^1.0.5",
->>>>>>> d52fa816
     "bs58": "^4.0.1",
     "chalk": "^3.0.0",
     "is-ci": "^2.0.0",
     "jest-environment-node": "^24.5.0",
     "ncp": "^2.0.0",
-<<<<<<< HEAD
     "near-bindgen-as": "github:nearprotocol/near-bindgen-as#v1.1.0",
-    "nearlib": "^0.17.1",
-=======
-    "near-assemblyscript": "^0.7.4",
     "nearlib": "^0.19.0",
->>>>>>> d52fa816
     "rimraf": "^3.0.0",
     "update-notifier": "^3.0.1",
     "yargs": "^15.0.1"
