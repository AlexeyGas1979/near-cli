{
  "name": "near-shell",
  "version": "0.17.3",
  "description": "Command line utilities to interact with near blockchain",
  "engines": {
    "node": ">= 10"
  },
  "main": "index.js",
  "scripts": {
    "test": "./test/index.sh",
    "lint": "eslint .",
    "fix": "eslint . --fix"
  },
  "repository": {
    "type": "git",
    "url": "git+https://github.com/nearprotocol/near-shell.git"
  },
  "author": "Jane Degtiareva",
  "license": "MIT",
  "bugs": {
    "url": "https://github.com/nearprotocol/near-shell/issues"
  },
  "homepage": "https://github.com/nearprotocol/near-shell#readme",
  "bin": {
    "near": "./bin/near",
    "near-cli.js": "./bin/near-cli.js"
  },
  "devDependencies": {
    "eslint": "^6.4.0",
    "jest": "^24.1.0",
    "strip-ansi": "^6.0.0",
    "strip-ansi-cli": "^2.0.0"
  },
  "dependencies": {
    "assemblyscript": "^0.8.1",
    "bn": "^1.0.5",
    "bs58": "^4.0.1",
    "chalk": "^3.0.0",
    "is-ci": "^2.0.0",
    "jest-environment-node": "^24.5.0",
    "ncp": "^2.0.0",
<<<<<<< HEAD
    "near-bindgen-as": "^1.0.1",
    "nearlib": "^0.19.0",
=======
    "near-assemblyscript": "^0.7.4",
    "nearlib": "^0.19.1",
>>>>>>> 1b3e9399
    "rimraf": "^3.0.0",
    "update-notifier": "^4.0.0",
    "yargs": "^15.0.1"
  },
  "keywords": [
    "blockchain",
    "crypto",
    "dapps",
    "distributed",
    "applications",
    "distributed applications"
  ]
}<|MERGE_RESOLUTION|>--- conflicted
+++ resolved
@@ -32,20 +32,14 @@
     "strip-ansi-cli": "^2.0.0"
   },
   "dependencies": {
-    "assemblyscript": "^0.8.1",
     "bn": "^1.0.5",
     "bs58": "^4.0.1",
     "chalk": "^3.0.0",
     "is-ci": "^2.0.0",
     "jest-environment-node": "^24.5.0",
     "ncp": "^2.0.0",
-<<<<<<< HEAD
-    "near-bindgen-as": "^1.0.1",
-    "nearlib": "^0.19.0",
-=======
     "near-assemblyscript": "^0.7.4",
     "nearlib": "^0.19.1",
->>>>>>> 1b3e9399
     "rimraf": "^3.0.0",
     "update-notifier": "^4.0.0",
     "yargs": "^15.0.1"
