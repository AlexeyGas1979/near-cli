{
  "name": "near-cli",
  "version": "3.0.1",
  "description": "General purpose command line tools for interacting with NEAR Protocol",
  "engines": {
    "node": ">= 12"
  },
  "main": "index.js",
  "scripts": {
    "pretest": "rm -rf tmp-project",
    "test": "jest && ./test/index.sh",
    "lint": "eslint .",
    "fix": "eslint . --fix"
  },
  "repository": {
    "type": "git",
    "url": "git+https://github.com/near/near-cli.git"
  },
  "author": "Jane Degtiareva",
  "license": "(MIT AND Apache-2.0)",
  "bugs": {
    "url": "https://github.com/near/near-cli/issues"
  },
  "homepage": "https://github.com/near/near-cli#readme",
  "bin": {
    "near": "bin/near"
  },
  "devDependencies": {
    "danger": "^10.6.6",
    "danger-plugin-yarn": "^1.3.2",
    "eslint": "^7.0.0",
    "jest": "^26.1.0",
    "strip-ansi": "^7.0.0",
    "strip-ansi-cli": "^3.0.0"
  },
  "dependencies": {
    "ascii-table": "0.0.9",
    "bn.js": "^5.1.1",
    "bs58": "^4.0.1",
    "chalk": "^4.0.0",
    "flagged-respawn": "^1.0.1",
    "is-ci": "^2.0.0",
    "jest-environment-node": "^27.0.6",
    "mixpanel": "^0.13.0",
    "ncp": "^2.0.0",
<<<<<<< HEAD
    "near-api-js": "^0.44.0",
=======
    "near-api-js": "^0.44.1",
>>>>>>> bb4de4d5
    "near-seed-phrase": "^0.2.0",
    "open": "^8.0.7",
    "rimraf": "^3.0.0",
    "stoppable": "^1.1.0",
    "tcp-port-used": "^1.0.1",
    "update-notifier": "^5.0.0",
    "uuid": "^8.0.0",
    "v8flags": "^3.1.3",
    "yargs": "^16.0.3"
  },
  "optionalDependencies": {
    "@ledgerhq/hw-transport-node-hid": "^6.1.0",
    "near-ledger-js": "^0.2.0"
  },
  "keywords": [
    "blockchain",
    "crypto",
    "dapps",
    "distributed",
    "applications",
    "distributed applications"
  ],
  "files": [
    "bin",
    "commands",
    "middleware",
    "utils",
    "config.js",
    "get-config.js",
    "test_environment.js"
  ]
}<|MERGE_RESOLUTION|>--- conflicted
+++ resolved
@@ -43,11 +43,7 @@
     "jest-environment-node": "^27.0.6",
     "mixpanel": "^0.13.0",
     "ncp": "^2.0.0",
-<<<<<<< HEAD
-    "near-api-js": "^0.44.0",
-=======
     "near-api-js": "^0.44.1",
->>>>>>> bb4de4d5
     "near-seed-phrase": "^0.2.0",
     "open": "^8.0.7",
     "rimraf": "^3.0.0",
