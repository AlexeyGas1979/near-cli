{
  "name": "near-cli",
  "version": "1.2.0",
  "description": "General purpose command line tools for interacting with NEAR Protocol",
  "engines": {
    "node": ">= 12"
  },
  "main": "index.js",
  "scripts": {
    "pretest": "rm -rf tmp-project",
    "test": "jest && ./test/index.sh",
    "lint": "eslint .",
    "fix": "eslint . --fix"
  },
  "repository": {
    "type": "git",
    "url": "git+https://github.com/near/near-cli.git"
  },
  "author": "Jane Degtiareva",
  "license": "(MIT AND Apache-2.0)",
  "bugs": {
    "url": "https://github.com/near/near-cli/issues"
  },
  "homepage": "https://github.com/near/near-cli#readme",
  "bin": {
    "near": "./bin/near"
  },
  "devDependencies": {
    "eslint": "^7.0.0",
    "jest": "^26.1.0",
    "strip-ansi": "^6.0.0",
    "strip-ansi-cli": "^2.0.0"
  },
  "dependencies": {
    "@ledgerhq/hw-transport-node-hid": "^5.15.0",
    "ascii-table": "0.0.9",
    "bn.js": "^5.1.1",
    "bs58": "^4.0.1",
    "chalk": "^4.0.0",
    "flagged-respawn": "^1.0.1",
    "is-ci": "^2.0.0",
    "jest-environment-node": "^26.0.0",
    "mixpanel": "^0.11.0",
    "ncp": "^2.0.0",
<<<<<<< HEAD
    "near-api-js": "^0.29.1",
    "node-fetch": "^2.6.1",
=======
    "near-api-js": "^0.30.0",
    "near-seed-phrase": "^0.1.0",
>>>>>>> 528bf86a
    "open": "^7.0.1",
    "prompts": "^2.3.2",
    "rimraf": "^3.0.0",
    "stoppable": "^1.1.0",
    "tcp-port-used": "^1.0.1",
    "update-notifier": "^4.0.0",
    "uuid": "^8.0.0",
    "v8flags": "^3.1.3",
    "yargs": "^16.0.3"
  },
  "optionalDependencies": {
    "@ledgerhq/hw-transport-node-hid": "^5.15.0",
    "near-ledger-js": "^0.1.1"
  },
  "keywords": [
    "blockchain",
    "crypto",
    "dapps",
    "distributed",
    "applications",
    "distributed applications"
  ]
}<|MERGE_RESOLUTION|>--- conflicted
+++ resolved
@@ -42,13 +42,9 @@
     "jest-environment-node": "^26.0.0",
     "mixpanel": "^0.11.0",
     "ncp": "^2.0.0",
-<<<<<<< HEAD
-    "near-api-js": "^0.29.1",
-    "node-fetch": "^2.6.1",
-=======
     "near-api-js": "^0.30.0",
     "near-seed-phrase": "^0.1.0",
->>>>>>> 528bf86a
+    "node-fetch": "^2.6.1",
     "open": "^7.0.1",
     "prompts": "^2.3.2",
     "rimraf": "^3.0.0",
