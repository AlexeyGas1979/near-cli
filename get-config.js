
module.exports = function getConfig() {
    const configPath = process.cwd() + '/src/config';
    try {
        const config = require(configPath)(process.env.NODE_ENV || 'development');
        console.log(config);
        return config;
    } catch (e) {
        if (e.code == 'MODULE_NOT_FOUND') {
            console.warn(`[WARNING] Didn't find config at ${configPath}, using default shell config`);
<<<<<<< HEAD
            const defaultConfig = require('./blank_project/src/config')(process.env.NODE_ENV || 'development');
            console.log(defaultConfig);
=======
            const defaultConfig = require('./config')(process.env.NODE_ENV || 'development');
>>>>>>> 8c80fec6
            return defaultConfig;
        }
        throw e;
    }
};<|MERGE_RESOLUTION|>--- conflicted
+++ resolved
@@ -8,12 +8,8 @@
     } catch (e) {
         if (e.code == 'MODULE_NOT_FOUND') {
             console.warn(`[WARNING] Didn't find config at ${configPath}, using default shell config`);
-<<<<<<< HEAD
-            const defaultConfig = require('./blank_project/src/config')(process.env.NODE_ENV || 'development');
+            const defaultConfig = require('./config')(process.env.NODE_ENV || 'development');
             console.log(defaultConfig);
-=======
-            const defaultConfig = require('./config')(process.env.NODE_ENV || 'development');
->>>>>>> 8c80fec6
             return defaultConfig;
         }
         throw e;
