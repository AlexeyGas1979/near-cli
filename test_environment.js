const NodeEnvironment = require('jest-environment-node');
const nearAPI = require('near-api-js');
const fs = require('fs');

const { PROJECT_KEY_DIR } = require('./middleware/key-store');

const INITIAL_BALANCE = '500000000000000000000000000';
const testAccountName = 'test.near';

class LocalTestEnvironment extends NodeEnvironment {
    constructor(config) {
        super(config);
    }

    async setup() {
        this.global.nearlib = require('near-api-js');
        this.global.nearAPI = require('near-api-js');
        this.global.window = {};
        let config = require('./get-config')();
        this.global.testSettings = this.global.nearConfig = config;
        config = Object.assign(config, {
            contractName: 'test' + Date.now(),
            accountId: 'test' + Date.now()
        });
<<<<<<< HEAD
        const keyStore = new nearlib.keyStores.UnencryptedFileSystemKeyStore(PROJECT_KEY_DIR);
=======
        const keyStore = new nearAPI.keyStores.UnencryptedFileSystemKeyStore('./neardev');
>>>>>>> 353d2f11
        config.deps = Object.assign(config.deps || {}, {
            storage:  this.createFakeStorage(),
            keyStore,
        });
        const near = await nearAPI.connect(config);

        const masterAccount = await near.account(testAccountName);
        const randomKey = await nearAPI.KeyPair.fromRandom('ed25519');
        const data = [...fs.readFileSync('./out/main.wasm')];
        await config.deps.keyStore.setKey(config.networkId, config.contractName, randomKey);
        await masterAccount.createAndDeployContract(config.contractName, randomKey.getPublicKey(), data, INITIAL_BALANCE);

        await super.setup();
    }

    async teardown() {
        await super.teardown();
    }

    runScript(script) {
        return super.runScript(script);
    }

    createFakeStorage() {
        let store = {};
        return {
            getItem: function(key) {
                return store[key];
            },
            setItem: function(key, value) {
                store[key] = value.toString();
            },
            clear: function() {
                store = {};
            },
            removeItem: function(key) {
                delete store[key];
            }
        };
    }
}

module.exports = LocalTestEnvironment;<|MERGE_RESOLUTION|>--- conflicted
+++ resolved
@@ -22,11 +22,7 @@
             contractName: 'test' + Date.now(),
             accountId: 'test' + Date.now()
         });
-<<<<<<< HEAD
-        const keyStore = new nearlib.keyStores.UnencryptedFileSystemKeyStore(PROJECT_KEY_DIR);
-=======
-        const keyStore = new nearAPI.keyStores.UnencryptedFileSystemKeyStore('./neardev');
->>>>>>> 353d2f11
+        const keyStore = new nearAPI.keyStores.UnencryptedFileSystemKeyStore(PROJECT_KEY_DIR);
         config.deps = Object.assign(config.deps || {}, {
             storage:  this.createFakeStorage(),
             keyStore,
