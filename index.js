--- conflicted
+++ resolved
@@ -8,12 +8,7 @@
 const qs = require('querystring');
 const chalk = require('chalk');  // colorize output
 const open = require('open');    // open URL in default browser
-<<<<<<< HEAD
-const { spawn } = require('child_process');
 const { KeyPair, utils, transactions } = require('near-api-js');
-=======
-const { KeyPair, utils } = require('near-api-js');
->>>>>>> 0913ec56
 
 const connect = require('./utils/connect');
 const verify = require('./utils/verify-account');
