--- conflicted
+++ resolved
@@ -13,11 +13,6 @@
 ../../bin/near new_project
 npm install
 npm uninstall near-shell
-<<<<<<< HEAD
-npm install ../
-NODE_ENV=development npm run test
-
-=======
 npm install ../../
 NODE_ENV=development npm run test
 cd ..
@@ -31,5 +26,4 @@
 else
   echo "${RED}ERROR: file not found."
   exit 1
-fi
->>>>>>> 6f5d963e
+fi